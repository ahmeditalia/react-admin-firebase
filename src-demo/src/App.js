--- conflicted
+++ resolved
@@ -42,11 +42,7 @@
         />
         <Resource
           name="users"
-<<<<<<< HEAD
-          icon={Person}
-=======
           icon={UserIcon}
->>>>>>> 0d1c1113
           list={UserList}
           show={UserShow}
           create={UserCreate}
