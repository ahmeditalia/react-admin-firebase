{
  "name": "react-admin-firebase",
  "description": "A firebase data provider for the React Admin framework",
<<<<<<< HEAD
  "version": "0.5.8",
=======
  "version": "0.6.1",
>>>>>>> 7fa97b8f
  "dependencies": {
    "firebase": "6.1.x",
    "path-browserify": "^1.0.0",
    "ra-realtime": "^2.8.x",
    "react": "^16.x",
    "react-admin": "^2.9.x",
    "react-dom": "^16.x",
    "rxjs": "^6.5.x"
  },
  "devDependencies": {
    "@firebase/app-types": "^0.3.9",
    "@firebase/auth-types": "^0.6.0",
    "@firebase/firestore-types": "^1.2.0",
    "@firebase/util": "^0.2.11",
    "@types/firebase": "^3.2.1",
    "@types/jest": "^24.0.13",
    "@types/node": "^10.9.4",
    "@types/react": "^16.8.13",
    "@types/rx": "^4.1.1",
    "jest": "^24.8.0",
    "microbundle": "^0.11.0",
    "ts-jest": "^24.0.2",
    "tslint": "^5.16.0",
    "typescript": "^3.0.3"
  },
  "homepage": "https://github.com/benwinding/react-admin-firebase",
  "email": "hello@benwinding.com",
  "license": "MIT",
  "scripts": {
    "build": "rm -rf dist && microbundle",
    "watch": "microbundle watch",
    "cp-dist": "watch cp -r ./dist/ ./src-demo/node_modules/react-admin-firebase/",
    "start-demo": "cd src-demo && yarn clean-dependencies && yarn start",
    "test": "jest --watchAll"
  },
  "files": [
    "dist",
    "src",
    "LICENSE",
    "README.md"
  ],
  "main": "dist/index.js",
  "types": "dist/index.d.ts",
  "umd:main": "dist/index.umd.js",
  "source": "src/index.ts"
}<|MERGE_RESOLUTION|>--- conflicted
+++ resolved
@@ -1,11 +1,7 @@
 {
   "name": "react-admin-firebase",
   "description": "A firebase data provider for the React Admin framework",
-<<<<<<< HEAD
-  "version": "0.5.8",
-=======
   "version": "0.6.1",
->>>>>>> 7fa97b8f
   "dependencies": {
     "firebase": "6.1.x",
     "path-browserify": "^1.0.0",
