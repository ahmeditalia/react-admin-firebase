import { FirebaseFirestore } from '@firebase/firestore-types';
import * as firebase from '@firebase/testing';

<<<<<<< HEAD
import { IFirebaseWrapper } from '../../../src/providers/database/firebase/IFirebaseWrapper';
import { FirebaseWrapperStub } from './FirebaseWrapperStub';
import { RAFirebaseOptions } from '../../../src/providers/options';
=======
import { IFirebaseWrapper } from "../../../src/providers/database/firebase/IFirebaseWrapper";
import { FirebaseWrapperStub } from "./FirebaseWrapperStub";
import { RAFirebaseOptions } from "../../../src/providers/RAFirebaseOptions";
import { FireClient } from "../../../src/providers/database/FireClient";
>>>>>>> 141b38ec

function makeSafeId(projectId: string): string {
  return projectId.split(' ').join('').toLowerCase();
}

<<<<<<< HEAD
export function initFireWrapper(
  projectId: string,
  rafOptions: RAFirebaseOptions = {}
): IFirebaseWrapper {
=======
export function MakeMockClient(options: RAFirebaseOptions = {}) {
  const randomProjectId = Math.random().toString(32).slice(2,10);
  const fire = initFireWrapper(randomProjectId, options);
  return new FireClient(fire, options);
}

export function initFireWrapper(projectId: string, rafOptions: RAFirebaseOptions = {}): IFirebaseWrapper {
>>>>>>> 141b38ec
  const safeId = makeSafeId(projectId);
  const testOptions = { projectId: safeId };
  const fire: IFirebaseWrapper = new FirebaseWrapperStub();
  const app = firebase.initializeTestApp(testOptions);
  fire.init({}, { app: app, ...rafOptions });
  return fire;
}

export const sleep = (ms: number) => new Promise((res) => setTimeout(res, ms));

export async function clearDb(projectId: string) {
  const safeId = makeSafeId(projectId);
  const testOptions = { projectId: safeId };
  return firebase.clearFirestoreData(testOptions);
}

export async function createDoc(
  db: FirebaseFirestore,
  collectionName: string,
  docName: string,
  obj: {}
): Promise<void> {
  await db.collection(collectionName).doc(docName).set(obj);
}

export async function getDocsFromCollection(
  db: FirebaseFirestore,
  collectionName: string
): Promise<any[]> {
  const allDocs = await db.collection(collectionName).get();
  const docsData = await Promise.all(
    allDocs.docs.map((doc) =>
      ({
        ...doc.data(),
        id: doc.id
      }))
  );
  return docsData;
}<|MERGE_RESOLUTION|>--- conflicted
+++ resolved
@@ -1,27 +1,15 @@
 import { FirebaseFirestore } from '@firebase/firestore-types';
 import * as firebase from '@firebase/testing';
 
-<<<<<<< HEAD
-import { IFirebaseWrapper } from '../../../src/providers/database/firebase/IFirebaseWrapper';
-import { FirebaseWrapperStub } from './FirebaseWrapperStub';
-import { RAFirebaseOptions } from '../../../src/providers/options';
-=======
 import { IFirebaseWrapper } from "../../../src/providers/database/firebase/IFirebaseWrapper";
 import { FirebaseWrapperStub } from "./FirebaseWrapperStub";
-import { RAFirebaseOptions } from "../../../src/providers/RAFirebaseOptions";
+import { RAFirebaseOptions } from "../../../src/providers/options";
 import { FireClient } from "../../../src/providers/database/FireClient";
->>>>>>> 141b38ec
 
 function makeSafeId(projectId: string): string {
   return projectId.split(' ').join('').toLowerCase();
 }
 
-<<<<<<< HEAD
-export function initFireWrapper(
-  projectId: string,
-  rafOptions: RAFirebaseOptions = {}
-): IFirebaseWrapper {
-=======
 export function MakeMockClient(options: RAFirebaseOptions = {}) {
   const randomProjectId = Math.random().toString(32).slice(2,10);
   const fire = initFireWrapper(randomProjectId, options);
@@ -29,7 +17,6 @@
 }
 
 export function initFireWrapper(projectId: string, rafOptions: RAFirebaseOptions = {}): IFirebaseWrapper {
->>>>>>> 141b38ec
   const safeId = makeSafeId(projectId);
   const testOptions = { projectId: safeId };
   const fire: IFirebaseWrapper = new FirebaseWrapperStub();
