export interface SearchObj {
  searchField: string;
  searchValue: number | string | boolean | null;
}
export function getFieldReferences(
  fieldName: string,
  value: {} | number | string | boolean | null
): SearchObj[] {
  const isFalsy = !value;
  const isSimple = isFalsy ||
    typeof value === 'string' ||
    typeof value === 'number' ||
    typeof value === 'boolean';

  if (isSimple) {
    return [
      {
        searchField: fieldName,
<<<<<<< HEAD
        searchValue: value as number | string | boolean
      }
=======
        searchValue: value as number | string | boolean | null,
      },
>>>>>>> 141b38ec
    ];
  }
  const tree = {} as any;
  tree[fieldName] = value;
  return objectFlatten(tree);
}

export function objectFlatten(tree: {}): SearchObj[] {
<<<<<<< HEAD
  let leaves: SearchObj[] = [];
  const recursivelyWalk = (obj: {}, path) => {
    path = path || '';
    for (const key in obj) {
      if (obj.hasOwnProperty(key)) {
        const objVal = obj[key];
        const currentPath = !!path ? path + '.' + key : key;
=======
  var leaves: SearchObj[] = [];
  var recursivelyWalk = function (obj: any, path: string | null) {
    path = path || "";
    for (var key in obj) {
      if (obj.hasOwnProperty(key)) {
        const objVal = obj && obj[key];
        const currentPath = !!path ? path + "." + key : key;
>>>>>>> 141b38ec
        const isWalkable =
          typeof objVal === 'object' || objVal instanceof Array;
        if (isWalkable) {
          recursivelyWalk(objVal, currentPath);
        } else {
          leaves.push({ searchField: currentPath, searchValue: objVal });
        }
      }
    }
  };
  recursivelyWalk(tree, null);
  return leaves;
}<|MERGE_RESOLUTION|>--- conflicted
+++ resolved
@@ -16,13 +16,8 @@
     return [
       {
         searchField: fieldName,
-<<<<<<< HEAD
-        searchValue: value as number | string | boolean
-      }
-=======
         searchValue: value as number | string | boolean | null,
       },
->>>>>>> 141b38ec
     ];
   }
   const tree = {} as any;
@@ -31,15 +26,6 @@
 }
 
 export function objectFlatten(tree: {}): SearchObj[] {
-<<<<<<< HEAD
-  let leaves: SearchObj[] = [];
-  const recursivelyWalk = (obj: {}, path) => {
-    path = path || '';
-    for (const key in obj) {
-      if (obj.hasOwnProperty(key)) {
-        const objVal = obj[key];
-        const currentPath = !!path ? path + '.' + key : key;
-=======
   var leaves: SearchObj[] = [];
   var recursivelyWalk = function (obj: any, path: string | null) {
     path = path || "";
@@ -47,7 +33,6 @@
       if (obj.hasOwnProperty(key)) {
         const objVal = obj && obj[key];
         const currentPath = !!path ? path + "." + key : key;
->>>>>>> 141b38ec
         const isWalkable =
           typeof objVal === 'object' || objVal instanceof Array;
         if (isWalkable) {
