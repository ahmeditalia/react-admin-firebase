<<<<<<< HEAD
import path from 'path-browserify';

export function getAbsolutePath(
  rootRef: string,
  relativePath: string
=======
import path from "path-browserify";

export function getAbsolutePath(
  rootRef: undefined | string | (() => string),
  relativePath: string | null
>>>>>>> 141b38ec
): string {
  if (!rootRef) {
    return relativePath+'';
  }
  if (!relativePath) {
    throw new Error(
<<<<<<< HEAD
      'Resource name must be a string of length greater than 0 characters'
    );
  }
  const withSlashes = path.join('/', rootRef, '/', relativePath, '/');
  const slashCount = withSlashes.split('/').length - 1;
=======
      "Resource name must be a string of length greater than 0 characters"
    );
  }
  const rootRefValue = typeof rootRef === "string" ? rootRef : rootRef();
  const withSlashes = path.join("/", rootRefValue, "/", relativePath, "/");
  const slashCount = withSlashes.split("/").length - 1;
>>>>>>> 141b38ec
  if (slashCount % 2) {
    throw new Error(`The rootRef path must point to a "document"
    not a "collection"e.g. /collection/document/ or
    /collection/document/collection/document/`);
  }
  return withSlashes.slice(1, -1);
}

export function joinPaths(...args: string[]) {
  return path.join(...args);
}<|MERGE_RESOLUTION|>--- conflicted
+++ resolved
@@ -1,36 +1,20 @@
-<<<<<<< HEAD
-import path from 'path-browserify';
-
-export function getAbsolutePath(
-  rootRef: string,
-  relativePath: string
-=======
 import path from "path-browserify";
 
 export function getAbsolutePath(
   rootRef: undefined | string | (() => string),
   relativePath: string | null
->>>>>>> 141b38ec
 ): string {
   if (!rootRef) {
     return relativePath+'';
   }
   if (!relativePath) {
     throw new Error(
-<<<<<<< HEAD
-      'Resource name must be a string of length greater than 0 characters'
-    );
-  }
-  const withSlashes = path.join('/', rootRef, '/', relativePath, '/');
-  const slashCount = withSlashes.split('/').length - 1;
-=======
       "Resource name must be a string of length greater than 0 characters"
     );
   }
   const rootRefValue = typeof rootRef === "string" ? rootRef : rootRef();
   const withSlashes = path.join("/", rootRefValue, "/", relativePath, "/");
   const slashCount = withSlashes.split("/").length - 1;
->>>>>>> 141b38ec
   if (slashCount % 2) {
     throw new Error(`The rootRef path must point to a "document"
     not a "collection"e.g. /collection/document/ or
