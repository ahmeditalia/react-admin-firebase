--- conflicted
+++ resolved
@@ -7,15 +7,9 @@
   dir: 'asc' | 'desc'
 ): void {
   data.sort((a: {}, b: {}) => {
-<<<<<<< HEAD
-    const rawA = a[field];
-    const rawB = b[field];
-    const isAsc = dir === 'asc';
-=======
     const rawA = get(a, field);
     const rawB = get(b, field);
     const isAsc = dir === "asc";
->>>>>>> 141b38ec
 
     const isNumberField = Number.isFinite(rawA) && Number.isFinite(rawB);
     if (isNumberField) {
@@ -58,21 +52,13 @@
     const getSubObjects = getFieldReferences(fieldName, fieldValue);
     searchObjs.push(...getSubObjects);
   });
-<<<<<<< HEAD
-  return data.filter((row) =>
-    searchObjs.reduce(
-      (prev, curr) =>
-        doesRowMatch(row, curr.searchField, curr.searchValue) && prev,
-      true
-    )
-=======
   const filtered = data.filter((row) =>
     searchObjs.reduce((acc, cur) => {
       const res = doesRowMatch(row, cur.searchField, cur.searchValue);
       return res && acc;
     }, true as boolean)
->>>>>>> 141b38ec
   );
+  return filtered;
 }
 
 export function doesRowMatch(
@@ -80,15 +66,7 @@
   searchField: string,
   searchValue: any
 ): boolean {
-<<<<<<< HEAD
-  let searchThis = row[searchField];
-  const isDeepField = searchField.includes('.');
-  if (isDeepField) {
-    searchThis = get(row, searchField);
-  }
-=======
   const searchThis = get(row, searchField);
->>>>>>> 141b38ec
   const bothAreFalsey = !searchThis && !searchValue;
   if (bothAreFalsey) {
     return true;
