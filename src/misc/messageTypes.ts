// Firebase types
<<<<<<< HEAD
import { CollectionReference } from '@firebase/firestore-types';
=======
import { CollectionReference } from "@firebase/firestore-types";
import { GetListParams } from "./react-admin-models";
>>>>>>> 141b38ec

// PARAMETERS
export namespace messageTypes {
  export type IParamsGetList = GetListParams;

  export type CollectionQueryType = (
    arg0: CollectionReference
  ) => CollectionReference;

  export interface IParamsGetOne {
    id: string;
  }

  export interface IParamsCreate {
    data: {
      id?: string;
      [key: string]: any;
    };
  }

  export interface IParamsUpdate {
    id: string;
    data: { id: string };
    previousData: {};
  }

  export interface IParamsUpdateMany {
    ids: string[];
    data: {
      id: string;
    };
  }

  export interface IParamsDelete {
    id: string;
    previousData: {};
  }

  export interface IParamsDeleteMany {
    ids: string[];
  }

  export interface IParamsGetMany {
    ids: string[];
  }

  export interface IParamsGetManyReference {
    target: string;
    id: string;
    pagination: {
      page: number;
      perPage: number;
    };
    sort: {
      field: string;
      order: string;
    };
    filter?: {
      collectionQuery?: CollectionQueryType;
      [fieldName: string]: any;
    };
  }

  // RESPONSES

  export interface IResponseGetList {
    data: Array<{}>;
    total: number;
  }

  export interface IResponseGetOne {
    data: {};
  }

  export interface IResponseCreate {
    data: {};
  }

  export interface IResponseUpdate {
    data: { id: string };
  }

  export interface IResponseUpdateMany {
    data: Array<{}>;
  }

  export interface IResponseDelete {
    data: {};
  }

  export interface IResponseDeleteMany {
    data: Array<{}>;
  }

  export interface IResponseGetMany {
    data: Array<{}>;
  }

  export interface IResponseGetManyReference {
    data: Array<{}>;
    total: number;
  }

  export interface HttpErrorType {
    status: number;
    message: string;
    json?: any;
  }

  export type IResponseAny =
    | IResponseGetList
    | IResponseGetOne
    | IResponseCreate
    | IResponseUpdate
    | IResponseUpdateMany
    | IResponseDelete
    | IResponseDeleteMany
    | HttpErrorType;
}<|MERGE_RESOLUTION|>--- conflicted
+++ resolved
@@ -1,10 +1,6 @@
 // Firebase types
-<<<<<<< HEAD
-import { CollectionReference } from '@firebase/firestore-types';
-=======
 import { CollectionReference } from "@firebase/firestore-types";
 import { GetListParams } from "./react-admin-models";
->>>>>>> 141b38ec
 
 // PARAMETERS
 export namespace messageTypes {
