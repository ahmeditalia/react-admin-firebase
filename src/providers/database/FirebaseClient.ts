--- conflicted
+++ resolved
@@ -87,15 +87,12 @@
     delete params.data.id;
     const r = await this.tryGetResource(resourceName);
     log("apiUpdate", { resourceName, resource: r, params });
-<<<<<<< HEAD
+    const currentUserEmail = await this.getCurrentUserEmail();
     let data = params.data;
     if (this.options.uploadToStorage) {
       const docPath = r.collection.doc(id).path;
       data = this.parseDataAndUpload(docPath, data);
     }
-=======
-    const currentUserEmail = await this.getCurrentUserEmail();
->>>>>>> 0d1c1113
     r.collection.doc(id).update({
       ...params.data,
       lastupdate: this.fireWrapper.serverTimestamp(),
@@ -198,7 +195,14 @@
     }
     return this.rm.TryGetResourcePromise(resourceName);
   }
-<<<<<<< HEAD
+  private async getCurrentUserEmail() {
+    const user = await this.rm.getUserLogin();
+    if (user) {
+      return user.email;
+    } else {
+      return 'annonymous user';
+    }
+  }
   private parseDataAndUpload(docPath: string, data: any) {
     if (!data) {
       return data;
@@ -215,14 +219,5 @@
       return hasRawFile;
     })
     return data;
-=======
-  private async getCurrentUserEmail() {
-    const user = await this.rm.getUserLogin();
-    if (user) {
-      return user.email;
-    } else {
-      return 'annonymous user';
-    }
->>>>>>> 0d1c1113
   }
 }