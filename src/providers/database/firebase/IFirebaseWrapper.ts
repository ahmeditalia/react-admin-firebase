--- conflicted
+++ resolved
@@ -1,13 +1,8 @@
-<<<<<<< HEAD
-import { RAFirebaseOptions } from 'providers/options';
-import { FirebaseAuth } from '@firebase/auth-types';
-=======
-import { RAFirebaseOptions } from "providers/RAFirebaseOptions";
+import { RAFirebaseOptions } from "../../options";
 import { FirebaseAuth } from "@firebase/auth-types";
 import { User } from "firebase/app";
 
 export type FireApp = firebase.app.App;
->>>>>>> 141b38ec
 
 export interface IFirebaseWrapper {
   OnUserLogout(arg0: (user: firebase.User | null) => void): void;
