--- conflicted
+++ resolved
@@ -1,21 +1,11 @@
-<<<<<<< HEAD
-import { IFirebaseWrapper } from './IFirebaseWrapper';
-import { RAFirebaseOptions } from 'providers/options';
-
-import firebase from 'firebase/app';
-import 'firebase/firestore';
-import 'firebase/auth';
-import 'firebase/storage';
-=======
 import { FireApp, IFirebaseWrapper } from "./IFirebaseWrapper";
-import { RAFirebaseOptions } from "providers/RAFirebaseOptions";
 
 import firebase, { User } from "firebase/app";
 import "firebase/firestore";
 import "firebase/auth";
 import "firebase/storage";
 import { log } from "misc";
->>>>>>> 141b38ec
+import { RAFirebaseOptions } from "providers/options";
 
 export class FirebaseWrapper implements IFirebaseWrapper {
   private firestore: firebase.firestore.Firestore = null as any;
@@ -26,11 +16,7 @@
     return this.app;
   }
 
-<<<<<<< HEAD
-  public options: RAFirebaseOptions;
-=======
   constructor() { }
->>>>>>> 141b38ec
 
   public init(firebaseConfig: {}, options?: RAFirebaseOptions): void {
     const optionsSafe = options || {};
