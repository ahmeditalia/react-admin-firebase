// Firebase types
import {
  CollectionReference,
<<<<<<< HEAD
  FirebaseFirestore
} from '@firebase/firestore-types';
import { RAFirebaseOptions } from '../options';
import { IFirebaseWrapper } from './firebase/IFirebaseWrapper';
import { User } from '@firebase/auth-types';
=======
  QueryDocumentSnapshot,
  FirebaseFirestore,
} from "@firebase/firestore-types";
import { RAFirebaseOptions } from "../RAFirebaseOptions";
import { IFirebaseWrapper } from "./firebase/IFirebaseWrapper";
import { User } from "@firebase/auth-types";
>>>>>>> 141b38ec
import {
  log,
  getAbsolutePath,
  messageTypes,
<<<<<<< HEAD
  parseFireStoreDocument,
  logWarn
} from '../../misc';
import { isLazyLoadingEnabled } from '../../misc/options-utils';
=======
  logError,
  parseAllDatesDoc,
  logWarn,
} from "../../misc";
>>>>>>> 141b38ec

export interface IResource {
  path: string;
  pathAbsolute: string;
  collection: CollectionReference;
  list: Array<{} & { deleted?: boolean }>;
}

export class ResourceManager {
  private resources: {
    [resourceName: string]: IResource;
  } = {};

  private db: FirebaseFirestore;

  constructor(
    private fireWrapper: IFirebaseWrapper,
    private options: RAFirebaseOptions
  ) {
    this.db = fireWrapper.db();

    this.fireWrapper.OnUserLogout((user) => {
      this.resources = {};
    });
  }

  public async TryGetResource(
    resourceName: string,
    refresh?: "REFRESH",
    collectionQuery?: messageTypes.CollectionQueryType
  ): Promise<IResource> {
    if (refresh) {
      await this.RefreshResource(resourceName, collectionQuery);
    }
    return this.TryGetResourcePromise(resourceName, collectionQuery);
  }

  public GetResource(relativePath: string): IResource {
    const resource: IResource = this.resources[relativePath];
    if (!resource) {
      throw new Error(
        `react-admin-firebase: Can't find resource: "${relativePath}"`
      );
    }
    return resource;
  }

  public async TryGetResourcePromise(
    relativePath: string,
    collectionQuery?: messageTypes.CollectionQueryType
  ): Promise<IResource> {
    log('resourceManager.TryGetResourcePromise', {
      relativePath,
      collectionQuery,
    });
    await this.initPath(relativePath, collectionQuery);

    const resource: IResource = this.resources[relativePath];
    if (!resource) {
      throw new Error(
        `react-admin-firebase: Cant find resource: "${relativePath}"`
      );
    }
    return resource;
  }

  public async RefreshResource(
    relativePath: string,
    collectionQuery: messageTypes.CollectionQueryType | undefined
  ) {
    if (isLazyLoadingEnabled(this.options)) {
      logWarn(
        'resourceManager.RefreshResource',
        { warn: 'RefreshResource is not available in lazy loading mode' }
        );
      throw new Error(
        'react-admin-firebase: RefreshResource is not available in lazy loading mode'
      );
    }

    log('resourceManager.RefreshResource', { relativePath, collectionQuery });
    await this.initPath(relativePath, collectionQuery);
    const resource = this.resources[relativePath];

    const collection = resource.collection;
    const query = this.applyQuery(collection, collectionQuery);
    const newDocs = await query.get();

<<<<<<< HEAD
    resource.list = newDocs.docs.map(parseFireStoreDocument);
    log('resourceManager.RefreshResource', {
=======
    resource.list = newDocs.docs.map((doc) => this.parseFireStoreDocument(doc));
    log("resourceManager.RefreshResource", {
>>>>>>> 141b38ec
      newDocs,
      resource,
      collectionPath: collection.path,
    });
  }

  public async GetSingleDoc(relativePath: string, docId: string) {
    await this.initPath(relativePath);
    const resource = this.GetResource(relativePath);
    const docSnap = await resource.collection.doc(docId).get();
    if (!docSnap.exists) {
      throw new Error('react-admin-firebase: No id found matching: ' + docId);
    }
<<<<<<< HEAD
    const result = parseFireStoreDocument(docSnap);
    log('resourceManager.GetSingleDoc', {
=======
    const result = this.parseFireStoreDocument(docSnap as any);
    log("resourceManager.GetSingleDoc", {
>>>>>>> 141b38ec
      relativePath,
      resource,
      docId,
      docSnap,
      result,
    });
    return result;
  }

  private async initPath(
    relativePath: string,
    collectionQuery?: messageTypes.CollectionQueryType
  ): Promise<void> {
    const rootRef = this.options && this.options.rootRef;
    const absolutePath = getAbsolutePath(rootRef, relativePath);
    const hasBeenInited = !!this.resources[relativePath];
    log('resourceManager.initPath()', {
      absolutePath,
      hasBeenInited,
    });
    if (hasBeenInited) {
      log('resourceManager.initPath() has been initialized already...');
      return;
    }
    const collection = this.db.collection(absolutePath);
    const list: Array<{}> = [];
    const resource: IResource = {
      collection,
      list,
      path: relativePath,
      pathAbsolute: absolutePath,
    };
    this.resources[relativePath] = resource;
    log('resourceManager.initPath() setting resource...', {
      resource,
      allResources: this.resources,
      collection: collection,
      collectionPath: collection.path,
    });
  }

<<<<<<< HEAD
  public async getUserLogin(): Promise<User> {
    return new Promise((resolve, reject) => {
      this.fireWrapper.auth().onAuthStateChanged(user => {
        resolve(user);
      });
    });
=======
  private parseFireStoreDocument(doc: QueryDocumentSnapshot | undefined): {} {
    if (!doc) {
      logWarn("parseFireStoreDocument: no doc", { doc });
      return {};
    }
    const data = doc.data();
    parseAllDatesDoc(data);
    // React Admin requires an id field on every document,
    // So we can just using the firestore document id
    return { id: doc.id, ...data };
  }

  public async getUserIdentifier(): Promise<string> {
    const identifier = this.options.associateUsersById
      ? await this.getCurrentUserId()
      : await this.getCurrentUserEmail();
    return identifier;
  }

  private async getCurrentUserEmail() {
    const user = await this.fireWrapper.GetUserLogin();
    if (user) {
      return user.email as string;
    } else {
      return "annonymous user";
    }
  }
  private async getCurrentUserId() {
    const user = await this.fireWrapper.GetUserLogin();
    if (user) {
      return user.uid;
    } else {
      return "annonymous user";
    }
>>>>>>> 141b38ec
  }

  private removeResource(resourceName: string) {
    delete this.resources[resourceName];
  }

  private applyQuery(
    collection: CollectionReference,
    collectionQuery?: messageTypes.CollectionQueryType
  ): CollectionReference {
    const collRef: CollectionReference = collectionQuery ?
      collectionQuery(collection) : collection;

    log('resourceManager.applyQuery() ...', {
      collection,
<<<<<<< HEAD
      collectionQuery: (collectionQuery || '-').toString(),
      collRef
=======
      collectionQuery: (collectionQuery || "-").toString(),
      collref,
>>>>>>> 141b38ec
    });
    return collRef;
  }
}<|MERGE_RESOLUTION|>--- conflicted
+++ resolved
@@ -1,35 +1,21 @@
 // Firebase types
 import {
   CollectionReference,
-<<<<<<< HEAD
-  FirebaseFirestore
-} from '@firebase/firestore-types';
-import { RAFirebaseOptions } from '../options';
-import { IFirebaseWrapper } from './firebase/IFirebaseWrapper';
-import { User } from '@firebase/auth-types';
-=======
   QueryDocumentSnapshot,
   FirebaseFirestore,
 } from "@firebase/firestore-types";
-import { RAFirebaseOptions } from "../RAFirebaseOptions";
+import { RAFirebaseOptions } from "../options";
 import { IFirebaseWrapper } from "./firebase/IFirebaseWrapper";
 import { User } from "@firebase/auth-types";
->>>>>>> 141b38ec
 import {
   log,
   getAbsolutePath,
   messageTypes,
-<<<<<<< HEAD
-  parseFireStoreDocument,
-  logWarn
-} from '../../misc';
-import { isLazyLoadingEnabled } from '../../misc/options-utils';
-=======
   logError,
   parseAllDatesDoc,
   logWarn,
+  isLazyLoadingEnabled,
 } from "../../misc";
->>>>>>> 141b38ec
 
 export interface IResource {
   path: string;
@@ -118,13 +104,8 @@
     const query = this.applyQuery(collection, collectionQuery);
     const newDocs = await query.get();
 
-<<<<<<< HEAD
-    resource.list = newDocs.docs.map(parseFireStoreDocument);
-    log('resourceManager.RefreshResource', {
-=======
     resource.list = newDocs.docs.map((doc) => this.parseFireStoreDocument(doc));
     log("resourceManager.RefreshResource", {
->>>>>>> 141b38ec
       newDocs,
       resource,
       collectionPath: collection.path,
@@ -138,13 +119,8 @@
     if (!docSnap.exists) {
       throw new Error('react-admin-firebase: No id found matching: ' + docId);
     }
-<<<<<<< HEAD
-    const result = parseFireStoreDocument(docSnap);
-    log('resourceManager.GetSingleDoc', {
-=======
     const result = this.parseFireStoreDocument(docSnap as any);
     log("resourceManager.GetSingleDoc", {
->>>>>>> 141b38ec
       relativePath,
       resource,
       docId,
@@ -186,14 +162,6 @@
     });
   }
 
-<<<<<<< HEAD
-  public async getUserLogin(): Promise<User> {
-    return new Promise((resolve, reject) => {
-      this.fireWrapper.auth().onAuthStateChanged(user => {
-        resolve(user);
-      });
-    });
-=======
   private parseFireStoreDocument(doc: QueryDocumentSnapshot | undefined): {} {
     if (!doc) {
       logWarn("parseFireStoreDocument: no doc", { doc });
@@ -228,7 +196,6 @@
     } else {
       return "annonymous user";
     }
->>>>>>> 141b38ec
   }
 
   private removeResource(resourceName: string) {
@@ -244,13 +211,8 @@
 
     log('resourceManager.applyQuery() ...', {
       collection,
-<<<<<<< HEAD
-      collectionQuery: (collectionQuery || '-').toString(),
-      collRef
-=======
       collectionQuery: (collectionQuery || "-").toString(),
-      collref,
->>>>>>> 141b38ec
+      collRef,
     });
     return collRef;
   }
