import {
<<<<<<< HEAD
  CREATE,
  DELETE,
  DELETE_MANY,
  GET_LIST,
  GET_MANY,
  GET_MANY_REFERENCE,
  GET_ONE,
  UPDATE,
  UPDATE_MANY
} from 'react-admin';
import {
  getAbsolutePath,
  log,
  logError,
  checkLogging,
  messageTypes,
  retrieveStatusCode
} from '../misc';
import { RAFirebaseOptions } from './options';
import { FirebaseClient } from './database/FirebaseClient';
import { FirebaseWrapper } from './database/firebase/FirebaseWrapper';
=======
  getAbsolutePath,
  log,
  CheckLogging,
  retrieveStatusCode,
} from "../misc";
import * as ra from "../misc/react-admin-models";
import { RAFirebaseOptions } from "./RAFirebaseOptions";
import { FirebaseWrapper } from "./database/firebase/FirebaseWrapper";
import { FireApp } from "./database/firebase/IFirebaseWrapper";
import { FireClient } from "./database/FireClient";
import { GetList, GetMany, GetManyReference, GetOne } from "./queries";
import { Create, Delete, DeleteMany, Update, UpdateMany } from "./commands";
>>>>>>> 141b38ec

export interface IDataProvider extends ra.DataProvider {
  app: FireApp;
}

export function DataProvider(
  firebaseConfig: {},
  optionsInput?: RAFirebaseOptions
): IDataProvider {
  const options = optionsInput || {};
  verifyDataProviderArgs(firebaseConfig, options);
  checkLogging(firebaseConfig, options);

  log('Creating FirebaseDataProvider', {
    firebaseConfig,
    options
  });

  const fireWrapper = new FirebaseWrapper();
  fireWrapper.init(firebaseConfig, optionsInput);

<<<<<<< HEAD
  fb = new FirebaseClient(fireWrapper, options);
  async function providerApi(
    type: string,
    resourceName: string,
    params: any
  ): Promise<messageTypes.IResponseAny> {
    log('FirebaseDataProvider: event', { type, resourceName, params });

    try {
      switch (type) {
        case GET_MANY:
          return await fb.apiGetMany(resourceName, params);
        case GET_MANY_REFERENCE:
          return await fb.apiGetManyReference(resourceName, params);
        case GET_LIST:
          return await fb.apiGetList(resourceName, params);
        case GET_ONE:
          return await fb.apiGetOne(resourceName, params);
        case CREATE:
          return await fb.apiCreate(resourceName, params);
        case UPDATE:
          return await fb.apiUpdate(resourceName, params);
        case UPDATE_MANY:
          return await fb.apiUpdateMany(resourceName, params);
        case DELETE:
          return options.softDelete ?
            await fb.apiSoftDelete(resourceName, params) :
            await fb.apiDelete(resourceName, params);
        case DELETE_MANY:
          return options.softDelete ?
            await fb.apiSoftDeleteMany(resourceName, params) :
            await fb.apiDeleteMany(resourceName, params);
        default:
          throw new Error(
            `Unknown FirebaseDataProvider command type: "${type}"`
          );
      }
    } catch (error) {
      const errorMsg = error.toString();
      const code = errorMsg ? retrieveStatusCode(errorMsg) : null;
      const errorObj = { status: code, message: errorMsg };
      logError('DataProviderError:', error, { errorMsg, code, errorObj });
=======
  async function run<T>(cb: () => Promise<T>) {
    let res: any;
    try {
      res = await cb();
      return res;
    } catch (error) {
      const errorMsg = error.toString();
      const code = retrieveStatusCode(errorMsg);
      const errorObj = { status: code, message: errorMsg, json: res };
      logError("DataProvider:", error, { errorMsg, code, errorObj });
>>>>>>> 141b38ec
      throw errorObj;
    }
  }
  const client = new FireClient(fireWrapper, options);

  const newProviderApi: IDataProvider = {
    app: fireWrapper.GetApp(),
    getList<RecordType extends ra.Record = ra.Record>(
      resource: string,
      params: ra.GetListParams
    ): Promise<ra.GetListResult<RecordType>> {
      return run(() => GetList<RecordType>(resource, params, client));
    },
    getOne<RecordType extends ra.Record = ra.Record>(
      resource: string,
      params: ra.GetOneParams
    ): Promise<ra.GetOneResult<RecordType>> {
      return run(() => GetOne<RecordType>(resource, params, client));
    },
    getMany<RecordType extends ra.Record = ra.Record>(
      resource: string,
      params: ra.GetManyParams
    ): Promise<ra.GetManyResult<RecordType>> {
      return run(() => GetMany<RecordType>(resource, params, client));
    },
    getManyReference<RecordType extends ra.Record = ra.Record>(
      resource: string,
      params: ra.GetManyReferenceParams
    ): Promise<ra.GetManyReferenceResult<RecordType>> {
      return run(() =>
        GetManyReference<RecordType>(resource, params, client)
      );
    },
    update<RecordType extends ra.Record = ra.Record>(
      resource: string,
      params: ra.UpdateParams
    ): Promise<ra.UpdateResult<RecordType>> {
      return run(() => Update<RecordType>(resource, params, client));
    },
    updateMany(
      resource: string,
      params: ra.UpdateManyParams
    ): Promise<ra.UpdateManyResult> {
      return run(() => UpdateMany(resource, params, client));
    },
    create<RecordType extends ra.Record = ra.Record>(
      resource: string,
      params: ra.CreateParams
    ): Promise<ra.CreateResult<RecordType>> {
      return run(() => Create<RecordType>(resource, params, client));
    },
    delete<RecordType extends ra.Record = ra.Record>(
      resource: string,
      params: ra.DeleteParams
    ): Promise<ra.DeleteResult<RecordType>> {
      return run(() => Delete(resource, params, client));
    },
    deleteMany(
      resource: string,
      params: ra.DeleteManyParams
    ): Promise<ra.DeleteManyResult> {
      return run(() => DeleteMany(resource, params, client));
    },
  };

  return newProviderApi;
}

function verifyDataProviderArgs(
  firebaseConfig: {},
  options?: RAFirebaseOptions
) {
  const hasNoApp = !options || !options.app;
  const hasNoConfig = !firebaseConfig;
  if (hasNoConfig && hasNoApp) {
    throw new Error(
      'Please pass the Firebase firebaseConfig object or options.app to the FirebaseAuthProvider'
    );
  }
  if (options && options.rootRef) {
    // Will throw error if rootRef doesn't point to a document
    getAbsolutePath(options.rootRef, 'test');
  }
}<|MERGE_RESOLUTION|>--- conflicted
+++ resolved
@@ -1,40 +1,17 @@
 import {
-<<<<<<< HEAD
-  CREATE,
-  DELETE,
-  DELETE_MANY,
-  GET_LIST,
-  GET_MANY,
-  GET_MANY_REFERENCE,
-  GET_ONE,
-  UPDATE,
-  UPDATE_MANY
-} from 'react-admin';
-import {
-  getAbsolutePath,
-  log,
-  logError,
-  checkLogging,
-  messageTypes,
-  retrieveStatusCode
-} from '../misc';
-import { RAFirebaseOptions } from './options';
-import { FirebaseClient } from './database/FirebaseClient';
-import { FirebaseWrapper } from './database/firebase/FirebaseWrapper';
-=======
   getAbsolutePath,
   log,
   CheckLogging,
   retrieveStatusCode,
+  logError,
 } from "../misc";
 import * as ra from "../misc/react-admin-models";
-import { RAFirebaseOptions } from "./RAFirebaseOptions";
+import { RAFirebaseOptions } from "./options";
 import { FirebaseWrapper } from "./database/firebase/FirebaseWrapper";
 import { FireApp } from "./database/firebase/IFirebaseWrapper";
 import { FireClient } from "./database/FireClient";
 import { GetList, GetMany, GetManyReference, GetOne } from "./queries";
 import { Create, Delete, DeleteMany, Update, UpdateMany } from "./commands";
->>>>>>> 141b38ec
 
 export interface IDataProvider extends ra.DataProvider {
   app: FireApp;
@@ -46,7 +23,7 @@
 ): IDataProvider {
   const options = optionsInput || {};
   verifyDataProviderArgs(firebaseConfig, options);
-  checkLogging(firebaseConfig, options);
+  CheckLogging(firebaseConfig, options);
 
   log('Creating FirebaseDataProvider', {
     firebaseConfig,
@@ -56,50 +33,6 @@
   const fireWrapper = new FirebaseWrapper();
   fireWrapper.init(firebaseConfig, optionsInput);
 
-<<<<<<< HEAD
-  fb = new FirebaseClient(fireWrapper, options);
-  async function providerApi(
-    type: string,
-    resourceName: string,
-    params: any
-  ): Promise<messageTypes.IResponseAny> {
-    log('FirebaseDataProvider: event', { type, resourceName, params });
-
-    try {
-      switch (type) {
-        case GET_MANY:
-          return await fb.apiGetMany(resourceName, params);
-        case GET_MANY_REFERENCE:
-          return await fb.apiGetManyReference(resourceName, params);
-        case GET_LIST:
-          return await fb.apiGetList(resourceName, params);
-        case GET_ONE:
-          return await fb.apiGetOne(resourceName, params);
-        case CREATE:
-          return await fb.apiCreate(resourceName, params);
-        case UPDATE:
-          return await fb.apiUpdate(resourceName, params);
-        case UPDATE_MANY:
-          return await fb.apiUpdateMany(resourceName, params);
-        case DELETE:
-          return options.softDelete ?
-            await fb.apiSoftDelete(resourceName, params) :
-            await fb.apiDelete(resourceName, params);
-        case DELETE_MANY:
-          return options.softDelete ?
-            await fb.apiSoftDeleteMany(resourceName, params) :
-            await fb.apiDeleteMany(resourceName, params);
-        default:
-          throw new Error(
-            `Unknown FirebaseDataProvider command type: "${type}"`
-          );
-      }
-    } catch (error) {
-      const errorMsg = error.toString();
-      const code = errorMsg ? retrieveStatusCode(errorMsg) : null;
-      const errorObj = { status: code, message: errorMsg };
-      logError('DataProviderError:', error, { errorMsg, code, errorObj });
-=======
   async function run<T>(cb: () => Promise<T>) {
     let res: any;
     try {
@@ -110,7 +43,6 @@
       const code = retrieveStatusCode(errorMsg);
       const errorObj = { status: code, message: errorMsg, json: res };
       logError("DataProvider:", error, { errorMsg, code, errorObj });
->>>>>>> 141b38ec
       throw errorObj;
     }
   }
