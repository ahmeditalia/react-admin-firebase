import {
  CREATE,
  DELETE,
  DELETE_MANY,
  GET_LIST,
  GET_MANY,
  GET_MANY_REFERENCE,
  GET_ONE,
  UPDATE,
  UPDATE_MANY,
} from "react-admin";
import { getAbsolutePath, log, CheckLogging, messageTypes } from "../misc";
import { RAFirebaseOptions } from "./RAFirebaseOptions";
import { FirebaseClient } from "./database/FirebaseClient";
import { FirebaseWrapper } from "./database/firebase/FirebaseWrapper";

import { HttpError } from "react-admin";

export let fb: FirebaseClient;

export function DataProvider(
  firebaseConfig: {},
  optionsInput?: RAFirebaseOptions
) {
  const options = optionsInput || {};
  VerifyDataProviderArgs(firebaseConfig, options);
  CheckLogging(firebaseConfig, options);

  log("react-admin-firebase:: Creating FirebaseDataProvider", {
    firebaseConfig,
    options,
  });
  const fireWrapper = new FirebaseWrapper();
  fireWrapper.init(firebaseConfig, optionsInput);
  fb = new FirebaseClient(fireWrapper, options);
  async function providerApi(
    type: string,
    resourceName: string,
    params: any
  ): Promise<messageTypes.IResponseAny> {
    log("FirebaseDataProvider: event", { type, resourceName, params });
<<<<<<< HEAD
    let res: messageTypes.IResponseAny;
    try {
      switch (type) {
        case GET_MANY:
          res = await fb.apiGetMany(resourceName, params);
          break;
        case GET_MANY_REFERENCE:
          res = await fb.apiGetManyReference(resourceName, params);
          break;
        case GET_LIST:
          res = await fb.apiGetList(resourceName, params);
          break;
        case GET_ONE:
          res = await fb.apiGetOne(resourceName, params);
          break;
        case CREATE:
          res = await fb.apiCreate(resourceName, params);
          break;
        case UPDATE:
          res = await fb.apiUpdate(resourceName, params);
          break;
        case UPDATE_MANY:
          res = await fb.apiUpdateMany(resourceName, params);
          break;
        case DELETE:
          res = await fb.apiDelete(resourceName, params);
          break;
        case DELETE_MANY:
          res = await fb.apiDeleteMany(resourceName, params);
          break;
        default:
          throw new Error(`Unknkown dataprovider command type: "${type}"`);
      }
      return res;
    } catch (error) {
      // TODO: Determine if Auth Error
      throw { status: 409, message: error.toString(), json: res };
=======
    switch (type) {
      case GET_MANY:
        return fb.apiGetMany(resourceName, params);
      case GET_MANY_REFERENCE:
        return fb.apiGetManyReference(resourceName, params);
      case GET_LIST:
        return fb.apiGetList(resourceName, params);
      case GET_ONE:
        return fb.apiGetOne(resourceName, params);
      case CREATE:
        return fb.apiCreate(resourceName, params);
      case UPDATE:
        return fb.apiUpdate(resourceName, params);
      case UPDATE_MANY:
        return fb.apiUpdateMany(resourceName, params);
      case DELETE:
        if (options.softDelete) return fb.apiSoftDelete(resourceName, params);
        return fb.apiDelete(resourceName, params);
      case DELETE_MANY:
        if (options.softDelete) return fb.apiSoftDeleteMany(resourceName, params);
        return fb.apiDeleteMany(resourceName, params);
      default:
        return {};
>>>>>>> d2864b5e
    }
  }
  return providerApi;
}

function VerifyDataProviderArgs(
  firebaseConfig: {},
  options?: RAFirebaseOptions
) {
  const hasNoApp = !options || !options.app;
  const hasNoConfig = !firebaseConfig;
  if (hasNoConfig && hasNoApp) {
    throw new Error(
      "Please pass the Firebase firebaseConfig object or options.app to the FirebaseAuthProvider"
    );
  }
  if (options.rootRef) {
    // Will throw error if rootRef doesn't point to a document
    getAbsolutePath(options.rootRef, "test");
  }
}<|MERGE_RESOLUTION|>--- conflicted
+++ resolved
@@ -39,7 +39,6 @@
     params: any
   ): Promise<messageTypes.IResponseAny> {
     log("FirebaseDataProvider: event", { type, resourceName, params });
-<<<<<<< HEAD
     let res: messageTypes.IResponseAny;
     try {
       switch (type) {
@@ -65,9 +64,11 @@
           res = await fb.apiUpdateMany(resourceName, params);
           break;
         case DELETE:
+          if (options.softDelete) res = await fb.apiSoftDelete(resourceName, params);
           res = await fb.apiDelete(resourceName, params);
           break;
         case DELETE_MANY:
+          if (options.softDelete) res = await fb.apiSoftDeleteMany(resourceName, params);
           res = await fb.apiDeleteMany(resourceName, params);
           break;
         default:
@@ -77,31 +78,6 @@
     } catch (error) {
       // TODO: Determine if Auth Error
       throw { status: 409, message: error.toString(), json: res };
-=======
-    switch (type) {
-      case GET_MANY:
-        return fb.apiGetMany(resourceName, params);
-      case GET_MANY_REFERENCE:
-        return fb.apiGetManyReference(resourceName, params);
-      case GET_LIST:
-        return fb.apiGetList(resourceName, params);
-      case GET_ONE:
-        return fb.apiGetOne(resourceName, params);
-      case CREATE:
-        return fb.apiCreate(resourceName, params);
-      case UPDATE:
-        return fb.apiUpdate(resourceName, params);
-      case UPDATE_MANY:
-        return fb.apiUpdateMany(resourceName, params);
-      case DELETE:
-        if (options.softDelete) return fb.apiSoftDelete(resourceName, params);
-        return fb.apiDelete(resourceName, params);
-      case DELETE_MANY:
-        if (options.softDelete) return fb.apiSoftDeleteMany(resourceName, params);
-        return fb.apiDeleteMany(resourceName, params);
-      default:
-        return {};
->>>>>>> d2864b5e
     }
   }
   return providerApi;
